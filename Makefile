.PHONY: default develop test torchbench format lint setup clean autotune

PY_FILES := $(wildcard *.py) $(wildcard torchdynamo/*.py) $(wildcard torchdynamo/*/*.py) \
            $(wildcard tests/*.py) $(wildcard torchinductor/*.py) $(wildcard torchinductor/*/*.py) \
            $(wildcard benchmarks/*.py) $(wildcard benchmarks/*/*.py)
C_FILES := $(wildcard torchdynamo/*.c torchdynamo/*.cpp)
CLANG_TIDY ?= clang-tidy-10
CLANG_FORMAT ?= clang-format-10

default: develop

develop:
	python setup.py develop

test: develop
	pytest tests

torchbench: develop
	python benchmarks/torchbench.py --fast

overhead: develop
	python benchmarks/torchbench.py --overhead

format:
	isort $(PY_FILES)
	black $(PY_FILES)
	! which $(CLANG_FORMAT) >/dev/null 2>&1 || $(CLANG_FORMAT) -i $(C_FILES)

lint:
	black --check --diff $(PY_FILES)
	isort --check --diff $(PY_FILES)
	flake8 $(PY_FILES)
	! which $(CLANG_TIDY) >/dev/null 2>&1 || $(CLANG_TIDY) $(C_FILES) -- \
		-I`python -c 'from distutils.sysconfig import get_python_inc as X; print(X())'` \
		`python -c 'from torch.utils.cpp_extension import include_paths; print(" ".join(map("-I{}".format, include_paths())))'`

lint-deps:
	grep -E '(black|flake8|isort|click|torch)' requirements.txt | xargs pip install

setup_lint: lint-deps

setup:
	pip install -r requirements.txt

setup_nightly:
	pip install ninja
	pip install --pre torch==1.13.0.dev20220701+cpu --extra-index-url https://download.pytorch.org/whl/nightly/cpu
	pip install -v git+https://github.com/pytorch/functorch.git@6dfa19e61e27012be87c49a249633a58f0cdd024
	pip install -r requirements.txt
	python setup.py develop

clean:
	python setup.py clean
	rm -rf build torchdynamo.egg-info torchdynamo/*.so __pycache__ .pytest_cache .benchmarks *.csv dist

clone-deps:
	(cd .. \
		&& (test -e pytorch || git clone --recursive https://github.com/pytorch/pytorch pytorch) \
		&& (test -e functorch || git clone --recursive https://github.com/pytorch/functorch) \
		&& (test -e torchvision || git clone --recursive https://github.com/pytorch/vision torchvision) \
		&& (test -e torchtext || git clone --recursive https://github.com/pytorch/text torchtext) \
		&& (test -e torchaudio || git clone --recursive https://github.com/pytorch/audio torchaudio) \
		&& (test -e detectron2 || git clone --recursive https://github.com/facebookresearch/detectron2) \
		&& (test -e torchbenchmark || git clone --recursive https://github.com/jansel/benchmark torchbenchmark) \
	)

pull-deps:
	(cd ../pytorch        && git pull && git submodule update --init --recursive)
	(cd ../functorch      && git pull && git submodule update --init --recursive)
	(cd ../torchvision    && git pull && git submodule update --init --recursive)
	(cd ../torchtext      && git pull && git submodule update --init --recursive)
	(cd ../torchaudio     && git pull && git submodule update --init --recursive)
	(cd ../detectron2     && git pull && git submodule update --init --recursive)
	(cd ../torchbenchmark && git pull && git submodule update --init --recursive)

build-deps: clone-deps
	# conda env remove --name torchdynamo
	# conda create --name torchdynamo -y python=3.8
	# conda activate torchdynamo
	conda install -y astunparse numpy scipy ninja pyyaml mkl mkl-include setuptools cmake \
        cffi typing_extensions future six requests dataclasses protobuf numba cython
	conda install -y -c pytorch magma-cuda116
	conda install -y -c conda-forge librosa

	make setup && pip uninstall -y torch
	(cd ../pytorch     && python setup.py clean && python setup.py develop)
	(cd ../torchvision && python setup.py clean && python setup.py develop)
	(cd ../torchtext   && python setup.py clean && python setup.py develop)
	(cd ../torchaudio  && python setup.py clean && python setup.py develop)
	(cd ../detectron2  && python setup.py clean && python setup.py develop)
	(cd ../functorch   && python setup.py clean && python setup.py develop)
	(cd ../torchbenchmark && python install.py)
	make setup_lint

offline-autotune-cpu: develop
	rm -rf subgraphs
	python benchmarks/torchbench.py --offline-autotune -n3
	python autotune.py
	python benchmarks/torchbench.py --offline-autotune -n50

offline-autotune-gpu: develop
	rm -rf subgraphs
	python benchmarks/torchbench.py --nvfuser -d cuda --offline-autotune -n3
	python autotune.py --nvfuser
	python benchmarks/torchbench.py --nvfuser -d cuda --offline-autotune -n100

online-autotune-cpu: develop
	python benchmarks/torchbench.py --online-autotune -n50

online-autotune-gpu: develop
	python benchmarks/torchbench.py --nvfuser -d cuda --online-autotune -n100

fixed1-gpu: develop
	python benchmarks/torchbench.py --nvfuser -d cuda --speedup-fixed1 -n100

fixed2-gpu: develop
	python benchmarks/torchbench.py --nvfuser -d cuda --speedup-fixed2 -n100

baseline-cpu: develop
	 rm -f baseline_*.csv
	 python benchmarks/torchbench.py --isolate -n50 --overhead
	 python benchmarks/torchbench.py --isolate -n50 --speedup-ts
	 python benchmarks/torchbench.py --isolate -n50 --speedup-sr
	 python benchmarks/torchbench.py --isolate -n50 --speedup-onnx
	 paste -d, baseline_ts.csv baseline_sr.csv baseline_onnx.csv > baseline_all.csv

baseline-gpu: develop
	 rm -f baseline_*.csv
	 python benchmarks/torchbench.py -dcuda --isolate -n100 --overhead
	 python benchmarks/torchbench.py -dcuda --isolate -n100 --speedup-ts && mv baseline_ts.csv baseline_nnc.csv
	 python benchmarks/torchbench.py -dcuda --isolate -n100 --speedup-ts --nvfuser && mv baseline_ts.csv baseline_nvfuser.csv
	 python benchmarks/torchbench.py -dcuda --isolate -n100 --speedup-trt
	 python benchmarks/torchbench.py -dcuda --isolate -n100 --speedup-onnx
	 paste -d, baseline_nnc.csv baseline_nvfuser.csv baseline_trt.csv baseline_onnx.csv > baseline_all.csv

gpu-inductor-cudagraphs-fp32: develop
	rm -f inductor.csv baseline_cudagraphs.csv baseline_cg_nvfuser.csv baseline_cg_nnc.csv inductor_gpu_cudagraphs_fp32.csv
	python benchmarks/torchbench.py -dcuda --inductor-settings --float32 -n50 --inductor
	python benchmarks/torchbench.py -dcuda --inductor-settings --float32 -n50 --backend=cudagraphs
	mv speedup_cudagraphs.csv baseline_cudagraphs.csv
	python benchmarks/torchbench.py -dcuda --inductor-settings --float32 -n50 --backend=cudagraphs_ts --nvfuser
	mv speedup_cudagraphs_ts.csv baseline_cg_nvfuser.csv
	python benchmarks/torchbench.py -dcuda --inductor-settings --float32 -n50 --backend=cudagraphs_ts
	mv speedup_cudagraphs_ts.csv baseline_cg_nnc.csv
	paste -d, inductor.csv baseline_cudagraphs.csv baseline_cg_nvfuser.csv baseline_cg_nnc.csv > inductor_gpu_cudagraphs_fp32.csv

gpu-inductor-cudagraphs-fp16: develop
	rm -f inductor.csv baseline_cudagraphs.csv baseline_cg_nvfuser.csv baseline_cg_nnc.csv inductor_gpu_cudagraphs_fp16.csv
	python benchmarks/torchbench.py -dcuda --inductor-settings --float16 -n50 --inductor
	python benchmarks/torchbench.py -dcuda --inductor-settings --float16 -n50 --backend=cudagraphs
	mv speedup_cudagraphs.csv baseline_cudagraphs.csv
	python benchmarks/torchbench.py -dcuda --inductor-settings --float16 -n50 --backend=cudagraphs_ts --nvfuser
	mv speedup_cudagraphs_ts.csv baseline_cg_nvfuser.csv
	python benchmarks/torchbench.py -dcuda --inductor-settings --float16 -n50 --backend=cudagraphs_ts
	mv speedup_cudagraphs_ts.csv baseline_cg_nnc.csv
	paste -d, inductor.csv baseline_cudagraphs.csv baseline_cg_nvfuser.csv baseline_cg_nnc.csv > inductor_gpu_cudagraphs_fp16.csv

gpu-inductor-dynamic: develop
	rm -f inductor.csv baseline_nvfuser.csv baseline_nnc.csv inductor_gpu_dynamic.csv
	python benchmarks/torchbench.py -dcuda --inductor-settings --float32 -n50 --inductor-dynamic
	python benchmarks/torchbench.py -dcuda --inductor-settings --float32 -n50 --backend=ts --nvfuser
	mv speedup_ts.csv baseline_nvfuser.csv
	python benchmarks/torchbench.py -dcuda --inductor-settings --float32 -n50 --backend=ts
	mv speedup_ts.csv baseline_nnc.csv
	paste -d, inductor.csv baseline_nvfuser.csv baseline_nnc.csv > inductor_gpu_dynamic.csv

cpu-inductor: develop
	rm -f inductor.csv speedup_ts.csv cpu_8t_inductor.csv
<<<<<<< HEAD
	python torchbench.py --inductor-settings --fast --inductor
	python torchbench.py --inductor-settings --fast --backend=ts
=======
	python benchmarks/torchbench.py --inductor-settings --fast --inductor --threads=8
	python benchmarks/torchbench.py --inductor-settings --fast --backend=ts --threads=8
>>>>>>> 46310412
	paste -d, inductor.csv speedup_ts.csv > cpu_8t_inductor.csv

cpu-inductor-seq: develop
	rm -f inductor.csv speedup_ts.csv cpu_1t_inductor.csv
	taskset 1 python benchmarks/torchbench.py --inductor-settings --fast --inductor --threads=1
	taskset 1 python benchmarks/torchbench.py --inductor-settings --fast --backend=ts --threads=1
	paste -d, inductor.csv speedup_ts.csv > cpu_1t_inductor.csv



<|MERGE_RESOLUTION|>--- conflicted
+++ resolved
@@ -165,15 +165,10 @@
 	paste -d, inductor.csv baseline_nvfuser.csv baseline_nnc.csv > inductor_gpu_dynamic.csv
 
 cpu-inductor: develop
-	rm -f inductor.csv speedup_ts.csv cpu_8t_inductor.csv
-<<<<<<< HEAD
+	rm -f inductor.csv speedup_ts.csv cpu_mt_inductor.csv
 	python torchbench.py --inductor-settings --fast --inductor
 	python torchbench.py --inductor-settings --fast --backend=ts
-=======
-	python benchmarks/torchbench.py --inductor-settings --fast --inductor --threads=8
-	python benchmarks/torchbench.py --inductor-settings --fast --backend=ts --threads=8
->>>>>>> 46310412
-	paste -d, inductor.csv speedup_ts.csv > cpu_8t_inductor.csv
+	paste -d, inductor.csv speedup_ts.csv > cpu_mt_inductor.csv
 
 cpu-inductor-seq: develop
 	rm -f inductor.csv speedup_ts.csv cpu_1t_inductor.csv
