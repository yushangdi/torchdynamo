.PHONY: default develop test torchbench format lint setup clean autotune

PY_FILES := $(wildcard *.py) $(wildcard torchdynamo/*.py) $(wildcard torchdynamo/*/*.py) \
            $(wildcard tests/*.py) $(wildcard torchinductor/*.py) $(wildcard torchinductor/*/*.py) \
            $(wildcard benchmarks/*.py) $(wildcard benchmarks/*/*.py)
C_FILES := $(wildcard torchdynamo/*.c torchdynamo/*.cpp)
CLANG_TIDY ?= clang-tidy-10
CLANG_FORMAT ?= clang-format-10

default: develop

develop:
	python setup.py develop

test: develop
	pytest tests

torchbench: develop
	python benchmarks/torchbench.py --fast

overhead: develop
	python benchmarks/torchbench.py --overhead

format:
	isort $(PY_FILES)
	black $(PY_FILES)
	! which $(CLANG_FORMAT) >/dev/null 2>&1 || $(CLANG_FORMAT) -i $(C_FILES)

lint:
	black --check --diff $(PY_FILES)
	isort --check --diff $(PY_FILES)
	flake8 $(PY_FILES)
	! which $(CLANG_TIDY) >/dev/null 2>&1 || $(CLANG_TIDY) $(C_FILES) -- \
		-I`python -c 'from distutils.sysconfig import get_python_inc as X; print(X())'` \
		`python -c 'from torch.utils.cpp_extension import include_paths; print(" ".join(map("-I{}".format, include_paths())))'`

lint-deps:
	grep -E '(black|flake8|isort|click|torch)' requirements.txt | xargs pip install

setup_lint: lint-deps

setup:
	pip install -r requirements.txt

setup_nightly:
	pip install ninja
	pip install --pre torch==1.13.0.dev20220701+cpu --extra-index-url https://download.pytorch.org/whl/nightly/cpu
	pip install -v git+https://github.com/pytorch/functorch.git@6dfa19e61e27012be87c49a249633a58f0cdd024
	pip install -r requirements.txt
	python setup.py develop

clean:
	python setup.py clean
	rm -rf build torchdynamo.egg-info torchdynamo/*.so __pycache__ .pytest_cache .benchmarks *.csv dist

clone-deps:
	(cd .. \
		&& (test -e pytorch || git clone --recursive https://github.com/pytorch/pytorch pytorch) \
		&& (test -e functorch || git clone --recursive https://github.com/pytorch/functorch) \
		&& (test -e torchvision || git clone --recursive https://github.com/pytorch/vision torchvision) \
		&& (test -e torchtext || git clone --recursive https://github.com/pytorch/text torchtext) \
		&& (test -e torchaudio || git clone --recursive https://github.com/pytorch/audio torchaudio) \
		&& (test -e detectron2 || git clone --recursive https://github.com/facebookresearch/detectron2) \
		&& (test -e torchbenchmark || git clone --recursive https://github.com/jansel/benchmark torchbenchmark) \
	)

pull-deps:
	(cd ../pytorch        && git pull && git submodule update --init --recursive)
	(cd ../functorch      && git pull && git submodule update --init --recursive)
	(cd ../torchvision    && git pull && git submodule update --init --recursive)
	(cd ../torchtext      && git pull && git submodule update --init --recursive)
	(cd ../torchaudio     && git pull && git submodule update --init --recursive)
	(cd ../detectron2     && git pull && git submodule update --init --recursive)
	(cd ../torchbenchmark && git pull && git submodule update --init --recursive)

build-deps: clone-deps
	# conda env remove --name torchdynamo
	# conda create --name torchdynamo -y python=3.8
	# conda activate torchdynamo
	conda install -y astunparse numpy scipy ninja pyyaml mkl mkl-include setuptools cmake \
        cffi typing_extensions future six requests dataclasses protobuf numba cython
	conda install -y -c pytorch magma-cuda116
	conda install -y -c conda-forge librosa

	make setup && pip uninstall -y torch
	(cd ../pytorch     && python setup.py clean && python setup.py develop)
	(cd ../torchvision && python setup.py clean && python setup.py develop)
	(cd ../torchtext   && python setup.py clean && python setup.py develop)
	(cd ../torchaudio  && python setup.py clean && python setup.py develop)
	(cd ../detectron2  && python setup.py clean && python setup.py develop)
	(cd ../functorch   && python setup.py clean && python setup.py develop)
	(cd ../torchbenchmark && python install.py)
	make setup_lint

offline-autotune-cpu: develop
	rm -rf subgraphs
	python benchmarks/torchbench.py --offline-autotune -n3
	python autotune.py
	python benchmarks/torchbench.py --offline-autotune -n50

offline-autotune-gpu: develop
	rm -rf subgraphs
	python benchmarks/torchbench.py --nvfuser -d cuda --offline-autotune -n3
	python autotune.py --nvfuser
	python benchmarks/torchbench.py --nvfuser -d cuda --offline-autotune -n100

online-autotune-cpu: develop
	python benchmarks/torchbench.py --online-autotune -n50

online-autotune-gpu: develop
	python benchmarks/torchbench.py --nvfuser -d cuda --online-autotune -n100

fixed1-gpu: develop
	python benchmarks/torchbench.py --nvfuser -d cuda --speedup-fixed1 -n100

fixed2-gpu: develop
	python benchmarks/torchbench.py --nvfuser -d cuda --speedup-fixed2 -n100

baseline-cpu: develop
	 rm -f baseline_*.csv
	 python benchmarks/torchbench.py --isolate -n50 --overhead
	 python benchmarks/torchbench.py --isolate -n50 --speedup-ts
	 python benchmarks/torchbench.py --isolate -n50 --speedup-sr
	 python benchmarks/torchbench.py --isolate -n50 --speedup-onnx
	 paste -d, baseline_ts.csv baseline_sr.csv baseline_onnx.csv > baseline_all.csv

baseline-gpu: develop
	 rm -f baseline_*.csv
	 python benchmarks/torchbench.py -dcuda --isolate -n100 --overhead
	 python benchmarks/torchbench.py -dcuda --isolate -n100 --speedup-ts && mv baseline_ts.csv baseline_nnc.csv
	 python benchmarks/torchbench.py -dcuda --isolate -n100 --speedup-ts --nvfuser && mv baseline_ts.csv baseline_nvfuser.csv
	 python benchmarks/torchbench.py -dcuda --isolate -n100 --speedup-trt
	 python benchmarks/torchbench.py -dcuda --isolate -n100 --speedup-onnx
	 paste -d, baseline_nnc.csv baseline_nvfuser.csv baseline_trt.csv baseline_onnx.csv > baseline_all.csv

gpu-inductor-cudagraphs-fp32: develop
	rm -f inductor.csv baseline_cudagraphs.csv baseline_cg_nvfuser.csv baseline_cg_nnc.csv inductor_gpu_cudagraphs_fp32.csv
	python benchmarks/torchbench.py -dcuda --inductor-settings --float32 -n50 --inductor
	python benchmarks/torchbench.py -dcuda --inductor-settings --float32 -n50 --backend=cudagraphs
	mv speedup_cudagraphs.csv baseline_cudagraphs.csv
	python benchmarks/torchbench.py -dcuda --inductor-settings --float32 -n50 --backend=cudagraphs_ts --nvfuser
	mv speedup_cudagraphs_ts.csv baseline_cg_nvfuser.csv
<<<<<<< HEAD
	python torchbench.py -dcuda --inductor-settings --float32 -n50 --backend=cudagraphs_ts -x densenet121
=======
	python benchmarks/torchbench.py -dcuda --inductor-settings --float32 -n50 --backend=cudagraphs_ts
>>>>>>> 7b17de12
	mv speedup_cudagraphs_ts.csv baseline_cg_nnc.csv
	paste -d, inductor.csv baseline_cudagraphs.csv baseline_cg_nvfuser.csv baseline_cg_nnc.csv > inductor_gpu_cudagraphs_fp32.csv

gpu-inductor-cudagraphs-fp16: develop
	rm -f inductor.csv baseline_cudagraphs.csv baseline_cg_nvfuser.csv baseline_cg_nnc.csv inductor_gpu_cudagraphs_fp16.csv
	python benchmarks/torchbench.py -dcuda --inductor-settings --float16 -n50 --inductor
	python benchmarks/torchbench.py -dcuda --inductor-settings --float16 -n50 --backend=cudagraphs
	mv speedup_cudagraphs.csv baseline_cudagraphs.csv
	python benchmarks/torchbench.py -dcuda --inductor-settings --float16 -n50 --backend=cudagraphs_ts --nvfuser
	mv speedup_cudagraphs_ts.csv baseline_cg_nvfuser.csv
<<<<<<< HEAD
	python torchbench.py -dcuda --inductor-settings --float16 -n50 --backend=cudagraphs_ts -x densenet121
=======
	python benchmarks/torchbench.py -dcuda --inductor-settings --float16 -n50 --backend=cudagraphs_ts
>>>>>>> 7b17de12
	mv speedup_cudagraphs_ts.csv baseline_cg_nnc.csv
	paste -d, inductor.csv baseline_cudagraphs.csv baseline_cg_nvfuser.csv baseline_cg_nnc.csv > inductor_gpu_cudagraphs_fp16.csv

gpu-inductor-dynamic: develop
	rm -f inductor.csv baseline_nvfuser.csv baseline_nnc.csv inductor_gpu_dynamic.csv
	python benchmarks/torchbench.py -dcuda --inductor-settings --float32 -n50 --inductor-dynamic
	python benchmarks/torchbench.py -dcuda --inductor-settings --float32 -n50 --backend=ts --nvfuser
	mv speedup_ts.csv baseline_nvfuser.csv
<<<<<<< HEAD
	python torchbench.py -dcuda --inductor-settings --float32 -n50 --backend=ts -x densenet121
=======
	python benchmarks/torchbench.py -dcuda --inductor-settings --float32 -n50 --backend=ts
>>>>>>> 7b17de12
	mv speedup_ts.csv baseline_nnc.csv
	paste -d, inductor.csv baseline_nvfuser.csv baseline_nnc.csv > inductor_gpu_dynamic.csv

cpu-inductor: develop
	rm -f inductor.csv speedup_ts.csv cpu_8t_inductor.csv
<<<<<<< HEAD
	python torchbench.py --inductor-settings --fast --inductor
	python torchbench.py --inductor-settings --fast --backend=ts
=======
	python benchmarks/torchbench.py --inductor-settings --fast --inductor --threads=8
	python benchmarks/torchbench.py --inductor-settings --fast --backend=ts --threads=8
>>>>>>> 7b17de12
	paste -d, inductor.csv speedup_ts.csv > cpu_8t_inductor.csv

cpu-inductor-seq: develop
	rm -f inductor.csv speedup_ts.csv cpu_1t_inductor.csv
	taskset 1 python benchmarks/torchbench.py --inductor-settings --fast --inductor --threads=1
	taskset 1 python benchmarks/torchbench.py --inductor-settings --fast --backend=ts --threads=1
	paste -d, inductor.csv speedup_ts.csv > cpu_1t_inductor.csv



<|MERGE_RESOLUTION|>--- conflicted
+++ resolved
@@ -75,10 +75,10 @@
 
 build-deps: clone-deps
 	# conda env remove --name torchdynamo
-	# conda create --name torchdynamo -y python=3.8
+	# conda create --name torchdynamo python=3.8
 	# conda activate torchdynamo
-	conda install -y astunparse numpy scipy ninja pyyaml mkl mkl-include setuptools cmake \
-        cffi typing_extensions future six requests dataclasses protobuf numba cython
+	conda install -y astunparse numpy ninja pyyaml mkl mkl-include setuptools cmake \
+        cffi typing_extensions future six requests dataclasses protobuf numba
 	conda install -y -c pytorch magma-cuda116
 	conda install -y -c conda-forge librosa
 
@@ -140,11 +140,7 @@
 	mv speedup_cudagraphs.csv baseline_cudagraphs.csv
 	python benchmarks/torchbench.py -dcuda --inductor-settings --float32 -n50 --backend=cudagraphs_ts --nvfuser
 	mv speedup_cudagraphs_ts.csv baseline_cg_nvfuser.csv
-<<<<<<< HEAD
-	python torchbench.py -dcuda --inductor-settings --float32 -n50 --backend=cudagraphs_ts -x densenet121
-=======
 	python benchmarks/torchbench.py -dcuda --inductor-settings --float32 -n50 --backend=cudagraphs_ts
->>>>>>> 7b17de12
 	mv speedup_cudagraphs_ts.csv baseline_cg_nnc.csv
 	paste -d, inductor.csv baseline_cudagraphs.csv baseline_cg_nvfuser.csv baseline_cg_nnc.csv > inductor_gpu_cudagraphs_fp32.csv
 
@@ -155,11 +151,7 @@
 	mv speedup_cudagraphs.csv baseline_cudagraphs.csv
 	python benchmarks/torchbench.py -dcuda --inductor-settings --float16 -n50 --backend=cudagraphs_ts --nvfuser
 	mv speedup_cudagraphs_ts.csv baseline_cg_nvfuser.csv
-<<<<<<< HEAD
-	python torchbench.py -dcuda --inductor-settings --float16 -n50 --backend=cudagraphs_ts -x densenet121
-=======
 	python benchmarks/torchbench.py -dcuda --inductor-settings --float16 -n50 --backend=cudagraphs_ts
->>>>>>> 7b17de12
 	mv speedup_cudagraphs_ts.csv baseline_cg_nnc.csv
 	paste -d, inductor.csv baseline_cudagraphs.csv baseline_cg_nvfuser.csv baseline_cg_nnc.csv > inductor_gpu_cudagraphs_fp16.csv
 
@@ -168,23 +160,14 @@
 	python benchmarks/torchbench.py -dcuda --inductor-settings --float32 -n50 --inductor-dynamic
 	python benchmarks/torchbench.py -dcuda --inductor-settings --float32 -n50 --backend=ts --nvfuser
 	mv speedup_ts.csv baseline_nvfuser.csv
-<<<<<<< HEAD
-	python torchbench.py -dcuda --inductor-settings --float32 -n50 --backend=ts -x densenet121
-=======
 	python benchmarks/torchbench.py -dcuda --inductor-settings --float32 -n50 --backend=ts
->>>>>>> 7b17de12
 	mv speedup_ts.csv baseline_nnc.csv
 	paste -d, inductor.csv baseline_nvfuser.csv baseline_nnc.csv > inductor_gpu_dynamic.csv
 
 cpu-inductor: develop
 	rm -f inductor.csv speedup_ts.csv cpu_8t_inductor.csv
-<<<<<<< HEAD
-	python torchbench.py --inductor-settings --fast --inductor
-	python torchbench.py --inductor-settings --fast --backend=ts
-=======
 	python benchmarks/torchbench.py --inductor-settings --fast --inductor --threads=8
 	python benchmarks/torchbench.py --inductor-settings --fast --backend=ts --threads=8
->>>>>>> 7b17de12
 	paste -d, inductor.csv speedup_ts.csv > cpu_8t_inductor.csv
 
 cpu-inductor-seq: develop
