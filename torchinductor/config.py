# add some debug printouts
debug = False

# dead code elimination
dce = False

# assume there will be no backwards
forward_only = True

# assume input tensors are dynamic
dynamic_shapes = True

# assume weight tensors are fixed size
static_weight_shapes = True

# enable some approximation algorithms
approximations = False

# put correctness assertions in generated code
size_asserts = True

# enable loop reordering based on input orders
pick_loop_orders = True

# generate inplace computations
inplace_buffers = False

# codegen benchmark harness
benchmark_harness = True


# config specific to codegen/cpp.pp
class cpp:
    threads = -1  # set to cpu_count()
    simdlen = None
    min_chunk_size = 4096
    cxx = ("g++-10", "g++")
    # cxx = "clang++-12"


# config specific to codegen/triton.py
class triton:

    # Use cudagraphs on output code
    cudagraphs = True

    # Monkey patching to lower overheads
    hackery = False

    # choose conv backend, "aten" or "triton" or "autotune"
    convolution = "aten"

    # Always load full blocks (rather than broadcasting inside the block)
    dense_indexing = False

    # limit tiling dimensions
<<<<<<< HEAD
=======
    # Disable tiling until we figure out how tiling and fusion work together
>>>>>>> 81559fcd
    max_tiles = 1

    # put each kernel in its own file
    many_files = False

    # use triton.autotune?
    autotune = True

    # enable codegen to use Triton's mm
    use_mm = False<|MERGE_RESOLUTION|>--- conflicted
+++ resolved
@@ -53,11 +53,7 @@
     # Always load full blocks (rather than broadcasting inside the block)
     dense_indexing = False
 
-    # limit tiling dimensions
-<<<<<<< HEAD
-=======
     # Disable tiling until we figure out how tiling and fusion work together
->>>>>>> 81559fcd
     max_tiles = 1
 
     # put each kernel in its own file
