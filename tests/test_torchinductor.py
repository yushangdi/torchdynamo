#!/usr/bin/env pytest
import contextlib
import dataclasses
import functools
import importlib
import unittest
from unittest.mock import patch

import torch
from torch.nn import functional as F
from torch.utils._pytree import tree_flatten
from torch.utils._pytree import tree_unflatten

import torchdynamo
from torchdynamo.testing import rand_strided
from torchdynamo.testing import same

try:
    import sympy

    importlib.import_module("functorch")

    from torch._decomp import get_decompositions

    import torchinductor.config
    from torchinductor import config
    from torchinductor.compile_fx import compile_fx
    from torchinductor.ir import IndexingDiv
    from torchinductor.ir import ModularIndexing
    from torchinductor.lowering import has_torchvision_roi_align
    from torchinductor.sizevars import SizeVarAllocator

    # This will only pass on pytorch builds newer than roughly 5/15/2022
    assert get_decompositions([torch.ops.aten.trace])
except (ImportError, ModuleNotFoundError, AssertionError):
    raise unittest.SkipTest("requires sympy/functorch")


HAS_CPU = False
try:
    from subprocess import CalledProcessError

    from torchinductor.codecache import CppCodeCache

    CppCodeCache.load("")
    HAS_CPU = True
except (CalledProcessError, OSError):
    raise unittest.SkipTest("Did not find a working c++ compiler")

aten = torch.ops.aten

HAS_CUDA = False
if torch.cuda.is_available():
    try:
        importlib.import_module("triton")
        HAS_CUDA = True
    except (ImportError, ModuleNotFoundError):
        pass

requires_cuda = functools.partial(unittest.skipIf, not HAS_CUDA, "requires cuda")
torchinductor.config.triton.autotune = False  # too slow


def requires_decomp(fn):
<<<<<<< HEAD
    """Decorator to disable test of a decomp is missing"""
=======
    """Decorator to disable test if a decomp is missing"""
>>>>>>> 1821b1d4

    def wrap_test(test):
        @functools.wraps(test)
        def maybe_test(*args, **kwargs):
            if len(get_decompositions([fn])) == 0:
                raise unittest.SkipTest(f"requires decomp for {fn.__name__}")
            return test(*args, **kwargs)

        return maybe_test

    return wrap_test


class TestCase(unittest.TestCase):
    @classmethod
    def setUpClass(cls):
        cls._stack = contextlib.ExitStack()
        cls._stack.enter_context(patch.object(config, "debug", True))
        cls._stack.enter_context(patch.object(config.cpp, "min_chunk_size", 1))

    @classmethod
    def tearDownClass(cls):
        cls._stack.close()


class ToTuple(torch.nn.Module):
    def forward(self, x):
        return (x,)


@dataclasses.dataclass
class InputGen:
    n: int
    device: str

    def dense(self):
        return torch.randn((self.n, self.n), device=self.device)

    def transposed(self):
        return self.dense().transpose(0, 1)

    def strided(self):
        return torch.randn((self.n * 2, self.n * 3), device=self.device)[
            self.n :, self.n :: 2
        ]

    def broadcast1(self):
        return torch.randn((self.n,), device=self.device)

    def broadcast2(self):
        return torch.randn((1, self.n, 1), device=self.device)

    def broadcast3(self):
        return torch.randn((1,), device=self.device)

    def double(self):
        return torch.randn((self.n, self.n), device=self.device, dtype=torch.double)

    def int(self):
        return torch.arange(self.n, device=self.device, dtype=torch.int32)


def check_model(self: TestCase, model, example_inputs, tol=1e-4, check_lowp=True):
    # check_lowp is ignored here, it's kept just to be able to call `common` with extra arg
    has_lowp_args = False

    def upcast_fn(x):
        nonlocal has_lowp_args
        if isinstance(x, torch.Tensor) and (
            x.dtype == torch.float16 or x.dtype == torch.bfloat16
        ):
            has_lowp_args = True
            return x.float()
        else:
            return x

    upcasted_inputs = list(map(upcast_fn, example_inputs))
    if has_lowp_args:
        if hasattr(model, "to"):
            model = model.to(torch.float)
    correct = model(*upcasted_inputs)
    # downcast the model back if needed
    if has_lowp_args:
        if hasattr(model, "to"):
            model = model.to(torch.half)

    @torchdynamo.optimize_assert(functools.partial(compile_fx, cudagraphs=False))
    def run(*ex):
        return model(*ex)

    torchdynamo.reset()
    with unittest.mock.patch("torchdynamo.config.raise_on_backend_error", True):
        actual = run(*example_inputs)

    assert type(actual) == type(correct)
    correct_flat, correct_spec = tree_flatten(correct)
    actual_flat, _ = tree_flatten(actual)
    correct_flat = tuple(
        y.to(x.dtype) if isinstance(y, torch.Tensor) else y
        for x, y in zip(actual_flat, correct_flat)
    )
    correct = tree_unflatten(correct_flat, correct_spec)
    self.assertTrue(same(actual, correct, tol=tol, equal_nan=True))


def check_model_cuda(self: TestCase, model, example_inputs, check_lowp=True):
    if hasattr(model, "to"):
        model = model.to("cuda")

    def copy_fn(x):
        # preserve strides of the input on the device
        if not isinstance(x, torch.Tensor):
            return x
        return torch.empty_strided(
            x.size(), x.stride(), device="cuda", dtype=x.dtype
        ).copy_(x)

    example_inputs = tuple(copy_fn(x) for x in example_inputs)
    check_model(self, model, example_inputs)

    if check_lowp:

        def downcast_fn(x):
            if not isinstance(x, torch.Tensor) or not x.dtype == torch.float:
                return x
            return torch.empty_strided(
                x.size(), x.stride(), device="cuda", dtype=torch.half
            ).copy_(x)

        example_inputs = list(map(downcast_fn, example_inputs))
        if hasattr(model, "to"):
            model = model.to(torch.half)
        check_model(self, model, example_inputs, 2e-3)


class SweepInputs2:
    input_gen_types1 = [
        "dense",
        "transposed",
        "strided",
        "broadcast1",
        "broadcast2",
        "broadcast3",
        "double",
        "int",
    ]
    input_gen_types2 = input_gen_types1
    gen = None

    @staticmethod
    def kernel(a, b):
        return (a + b,)

    @classmethod
    def gen_template(cls, name1, name2):
        def test(self):
            check_model(
                self,
                cls.kernel,
                (
                    getattr(cls.gen, name1)(),
                    getattr(cls.gen, name2)(),
                ),
            )

        test.__name__ = f"test_{cls.gen.device}_{name1}_{name2}"
        setattr(cls, test.__name__, test)

    @classmethod
    def populate(cls):
        for name1 in cls.input_gen_types1:
            for name2 in cls.input_gen_types2:
                cls.gen_template(name1, name2)


class SweepInputsCpuTest(SweepInputs2, TestCase):
    gen = InputGen(10, "cpu")


SweepInputsCpuTest.populate()


class TestIndexingSimplification(unittest.TestCase):
    def test_indexing_simplification(self):
        sizevars = SizeVarAllocator()
        i0 = sympy.Symbol("i0")
        i1 = sympy.Symbol("i1")
        i2 = sympy.Symbol("i2")
        r3 = sympy.Symbol("r3")

        var_ranges = {i0: 3136, i1: 64, i2: 32, r3: 3}
        expr = (
            128 * i2
            + ModularIndexing(i1, 1, 64)
            + 64 * ModularIndexing(i1 + 64 * r3, 64, 2)
        )
        # check that `i1//64` is removed when i1 is always less than 64,
        # and the next simplificaton doesn't happen
        self.assertEqual(
            sizevars.simplify_with_ranges(expr, var_ranges),
            i1 + 128 * i2 + 64 * ModularIndexing(r3, 1, 2),
        )
        # all the modular indexing should be removed when the body cant be larger than the modulus
        var_ranges[r3] = 2
        self.assertEqual(
            sizevars.simplify_with_ranges(expr, var_ranges), i1 + 128 * i2 + 64 * r3
        )

        # always-zero terms should be removed from IndexingDiv too
        self.assertEqual(
            sizevars.simplify_with_ranges(IndexingDiv(r3 + i2 + i1, 32), var_ranges),
            IndexingDiv(i1, 32),
        )
        self.assertEqual(
            sizevars.simplify_with_ranges(
                IndexingDiv(r3 + 2 * i2 + i1, 32), var_ranges
            ),
            IndexingDiv(i1 + 2 * i2, 32),
        )

        # check the same thing but with symbolic divisor
        self.assertEqual(IndexingDiv(r3 * i0, r3), i0)
        self.assertEqual(ModularIndexing(r3 * i0, r3, 10), ModularIndexing(i0, 1, 10))

        # (10*i) % 10 is always zero and should get optimized away
        self.assertEqual(
            ModularIndexing(i0 + i1 * 10, 1, 10), ModularIndexing(i0, 1, 10)
        )

        # ((20*i)//2) % 10 is always zero and should get optimized away
        self.assertEqual(
            ModularIndexing(i0 + i1 * 20, 2, 10), ModularIndexing(i0, 2, 10)
        )

        # the same things happens with symbolic divisor
        self.assertEqual(
            ModularIndexing(i0 + i1 * i2 * r3, i2, r3), ModularIndexing(i0, i2, r3)
        )

        # Constant fold from divisor into base
        self.assertEqual(ModularIndexing(i0 * 4, 2, 10), ModularIndexing(i0 * 2, 1, 10))
        self.assertEqual(IndexingDiv(i0 * 4, 2), i0 * 2)

    def test_indexing_join(self):
        sizevars = SizeVarAllocator()
        i0 = sympy.Symbol("i0")
        i1 = sympy.Symbol("i1")
        i2 = sympy.Symbol("i2")

        # join two ModularIndexing calls into one larger one when possible
        expr1 = ModularIndexing(i0, 1, 32) + 32 * ModularIndexing(i0, 32, 4)
        self.assertEqual(
            sizevars.simplify_with_ranges(expr1, {}), ModularIndexing(i0, 1, 128)
        )

        # it should also work with a scale
        self.assertEqual(
            sizevars.simplify_with_ranges(2 * expr1, {}),
            2 * ModularIndexing(i0, 1, 128),
        )

        # it should not happen in this case as the modulus is wrong
        expr2 = ModularIndexing(i0, 1, 30) + 32 * ModularIndexing(i0, 32, 4)
        self.assertEqual(sizevars.simplify_with_ranges(expr2, {}), expr2)

        # check that it also works with a modulus>1
        expr3 = ModularIndexing(i0, 10, i1) + i1 * ModularIndexing(i0, i1, i2)
        self.assertEqual(
            sizevars.simplify_with_ranges(expr3, {}), ModularIndexing(i0, 10, i1 * i2)
        )

        # and also works with an offset
        self.assertEqual(
            sizevars.simplify_with_ranges(expr3 + 10, {}),
            ModularIndexing(i0, 10, i1 * i2) + 10,
        )


class CommonTemplate:
    @classmethod
    def install(my_cls, other_cls, suffix):
        for name, value in my_cls.__dict__.items():
            if name.startswith("test_"):
                setattr(other_cls, f"{name}_{suffix}", value)

    def test_add_const_int(self):
        def fn(a):
            return (a + 1,)

        self.common(fn, (torch.randn(32),))

    def test_add_const_float(self):
        def fn(a):
            return (a + 1.5,)

        self.common(fn, (torch.randn(32),))

    def test_abs(self):
        def fn(a):
            return (a / (torch.abs(a) + 1),)

        self.common(fn, (torch.randn(17),))

    def test_max_min(self):
        def fn(a, b):
            return (torch.maximum(a, b), torch.minimum(a, b))

        self.common(fn, (torch.randn(8), torch.randn(8)))

    def test_horizonal_fusion1(self):
        def fn(a, b, c):
            return (a + b, a - c, b * c)

        self.common(
            fn, (torch.randn(8, 16, 16), torch.randn(8, 16, 16), torch.randn(1, 16, 1))
        )

    def test_horizonal_fusion2(self):
        def fn(a, b, c):
            return a + 1, b + 2, c + 3

        self.common(fn, (torch.randn(8, 16, 8), torch.randn(8, 16), torch.randn(16, 8)))

    def test_sum1(self):
        def fn(a, b):
            return ((a + b).sum(-1),)

        self.common(fn, (torch.randn(8, 8), torch.randn(8, 8)))

    def test_sum2(self):
        def fn(a, b):
            return ((a + b).sum([1, 2]), (a + b).sum(-1))

        self.common(fn, (torch.randn(8, 9, 3, 21), torch.randn(8, 9, 3, 21)))

    def test_sum3(self):
        def fn(a, b):
            r1 = a + b
            r2 = r1.sum(-1)
            r3 = torch.squeeze(b) + 10
            return (r1, r2, r3)

        self.common(fn, (torch.randn(10, 10), torch.randn(1, 10)))

    def test_sum4(self):
        def fn(a):
            b = a + 1
            c = b.sum(-1)
            d = c + 3
            e = d.sum(-1)
            f = e + 5
            return (f, e, d, c, b)

        self.common(fn, (torch.randn(1, 16, 8, 8),))

    def test_sum5(self):
        def fn(a):
            b = a + 1
            c = b.sum(-1)
            d = c + 3
            e = d.sum(-1)
            f = e + 5
            return (f,)

        self.common(fn, (torch.randn(1, 17, 8, 9),))

    def test_min_max_reduction(self):
        def fn(a, b):
            return ((a + b).max(), (a + b).min(), torch.amax(a + 1, keepdim=True))

        self.common(fn, (torch.randn(8, 8), torch.randn(8, 8)))

    def test_clamp(self):
        def fn(a, b):
            return (a.clamp(-0.1, 0.1), b.clamp(0), torch.clamp(a + b, max=0))

        self.common(fn, (torch.randn(8, 8), torch.randn(8, 8)))

    def test_arange(self):
        def fn(x):
            rng1 = torch.arange(8 * 8, dtype=torch.float32, device=x.device).view(8, 8)
            rng2 = torch.arange(10, 18, device=x.device)
            tmp = x * rng1
            return tmp, tmp + rng2

        self.common(fn, (torch.randn(8, 8),))

    def test_linspace(self):
        def fn(x):
            return torch.linspace(0.125, 0.875, 7, device=x.device) + x

        self.common(fn, (torch.randn(1, 7),))

    def test_tensor1(self):
        def fn(x):
            return torch.tensor([1], device=x.device) + x, torch.tensor(
                5, device=x.device
            )

        self.common(fn, (torch.randn(10),))

    def test_tensor2(self):
        def fn(x):
            return torch.tensor(list(range(2, 40, 2)), device=x.device) + x

        self.common(fn, (torch.randn(1),))

    def test_tensor3(self):
        def fn(x):
            return (
                torch.tensor([], device=x.device),
                torch.tensor([1, 2], device=x.device) + 1,
                torch.tensor([1, 2, 3], device=x.device) + 2,
                torch.tensor([1, 2, 3, 4], device=x.device) + x,
            )

        self.common(fn, [torch.randn(4)])

    def test_views1(self):
        def fn1(x, y):
            return (x.view(size2) + y,)

        def fn2(x, y):
            return ((x + 1).view(size2) + y,)

        views = [
            ([5 * 7], [5, 7]),
            ([2 * 3 * 4 * 5 * 6 * 7], [2, 3, 4, 5, 6, 7]),
            ([2 * 3, 4, 5, 6 * 7], [2, 3, 4, 5, 6, 7]),
            ([10 * 5, 20], [10, 5, 20]),
            ([1, 10, 1], [10]),
            ([10, 1, 10, 1, 10], [10, 100]),
            ([2, 2, 2, 2], [4, 4]),
        ]
        for size1, size2 in views:
            self.common(fn1, (torch.randn(size1), torch.randn(size2)))
            self.common(fn2, (torch.randn(size1), torch.randn(size2)))

        for size2, size1 in views:
            self.common(fn1, (torch.randn(size1), torch.randn(size2)))
            self.common(fn2, (torch.randn(size1), torch.randn(size2)))

    def test_views2(self):
        def fn1(x):
            return (x.view(size2) + 1,)

        def fn2(x):
            return ((x * 2).view(size2) + 1,)

        for size1, size2 in [
            ([2, 2, 2, 2], [4, -1]),
            ([10, 1, 10, 1, 10], [-1, 100]),
            ([10 * 5, 20], [10, -1, 20]),
        ]:
            self.common(fn1, (torch.randn(size1),))
            self.common(fn2, (torch.randn(size1),))

    def test_views3(self):
        # example taken from hf_BigBird
        def forward(arg1, arg2):
            index = torch.ops.aten.index(arg1, [arg2])
            view_1 = torch.ops.aten.view(index, [1, 2232, 64])
            view_2 = torch.ops.aten.view(view_1, [1, 12, 62, 192])
            return view_2

        self.common(
            forward,
            (
                rand_strided((64, 64), (64, 1), torch.float32),
                rand_strided((2232,), (1,), torch.int64),
            ),
        )

    def test_relu(self):
        def fn(a, b):
            return (torch.relu(a), torch.relu(a + b) / 10)

        self.common(fn, (torch.randn(8, 8), torch.randn(8, 8)))

    def test_exp(self):
        def fn(a, b):
            return (torch.exp(a), torch.exp(a + b))

        self.common(fn, (torch.randn(8, 8), torch.randn(8, 8)))

    def test_sigmoid(self):
        def fn(a, b):
            return (torch.sigmoid(a), torch.sigmoid(a + b))

        self.common(fn, (torch.randn(8, 8), torch.randn(8, 8)))

    def test_round(self):
        def fn(a, b):
            return torch.round(a), torch.round(b + 1), torch.round(a, decimals=2)

        # with *100 we are always getting a number exactly at .5 which we don't do right in half
        self.common(
            fn, (torch.randn(8, 8) * 100, torch.randn(8, 8) * 10), check_lowp=False
        )

    def test_silu(self):
        def fn(a):
            return (torch.nn.functional.silu(a),)

        self.common(fn, (torch.randn(8, 8),))

    def test_nan_to_num(self):
        def fn(a):
            return (
                torch.nan_to_num(a),
                torch.nan_to_num(a, nan=3.0),
                torch.nan_to_num(a, nan=None),
                torch.nan_to_num(a, posinf=4.0),
                torch.nan_to_num(a, neginf=5.0),
                torch.nan_to_num(a, nan=3.0, posinf=4.0, neginf=5.0),
            )

        self.common(
            fn,
            (torch.tensor((float("nan"), float("inf"), float("-inf"), 1.0)),),
            check_lowp=False,  # a much more elaborate test is required to match finfo max's for float and half
        )

    def test_div(self):
        def fn(a, b):
            return (
                aten.div(a, b, rounding_mode=None),
                aten.div(a, b, rounding_mode="floor"),
                aten.div(a, b, rounding_mode="trunc"),
            )

        self.common(fn, (torch.randn(8, 8) * 100, torch.randn(8, 8) * 100))

    def test_sum_keepdims(self):
        def fn(a, b):
            return (torch.sum(a + b, -1, keepdim=True),)

        self.common(fn, (torch.randn(8, 8), torch.randn(8, 8)))

    def test_softmax(self):
        def fn(a, b):
            return (torch.softmax(a + b, -1), torch.softmax(a, 0), torch.softmax(b, 1))

        self.common(fn, (torch.randn(8, 8), torch.randn(8, 8)))

    def test_log_softmax(self):
        def fn(a, b):
            return (F.log_softmax(a + b, -1), F.log_softmax(a, 0), F.log_softmax(b, 1))

        self.common(fn, (torch.randn(8, 8), torch.randn(8, 8)))

    def test_transpose(self):
        def fn(a, b):
            return (
                torch.t(a) + b,
                torch.transpose(b * 2, 0, 1) + 10,
            )

        self.common(fn, (torch.randn(8, 8), torch.randn(8, 8)))

    def test_permute(self):
        def fn(a):
            return (
                torch.permute(a + 1, [2, 1, 4, 0, 3]) + 2,
                torch.permute(a, [2, 1, 4, 0, 3]) + 2,
            )

        self.common(fn, (torch.randn(2, 2, 2, 2, 2),))

    def test_expand(self):
        def fn(a):
            return (
                (a + 1).expand(3, 4, 2, 3, 2) + 2,
                a.expand(2, 1, 2, 3, 2) + 2,
            ), a.expand(2, -1, 5, -1)

        self.common(fn, (torch.randn(2, 1, 2),))

    def test_squeeze1(self):
        def fn(a):
            return ((a + 1).squeeze() + 2, a.squeeze() + 2)

        self.common(fn, (torch.randn(1, 2, 1, 2, 2, 1, 1),))

    def test_squeeze2(self):
        def fn(a):
            return ((a + 1).squeeze(-1).squeeze(2) + 2, a.squeeze(0) + 2)

        self.common(fn, (torch.randn(1, 2, 1, 2, 2, 2, 1),))

    def test_simplify_loops(self):
        def fn(a, b):
            return a + b

        self.common(
            fn,
            (
                torch.randn(2, 3, 4, 5, 6),
                torch.randn(4, 2, 3, 5, 6).permute(1, 2, 0, 3, 4),
            ),
        )

    def test_unsqueeze(self):
        def fn(a):
            return (
                torch.unsqueeze(a + 1, -1) + 2,
                torch.unsqueeze(a, 2) + 2,
                torch.unsqueeze(a + 1, 0) + 2,
                torch.unsqueeze(a, -2) + 2,
            )

        self.common(
            fn,
            (
                torch.randn(
                    2,
                    2,
                    2,
                    2,
                ),
            ),
        )

    def test_unsqueeze_inplace(self):
        def fn(a):
            tmp1 = a + 1
            aten.unsqueeze_(tmp1, 2)
            tmp2 = aten.unsqueeze_(a + 1, 0) + 2
            return (tmp1, tmp2)

        self.common(
            fn,
            (
                torch.randn(
                    2,
                    2,
                    2,
                    2,
                ),
            ),
        )

    def test_addmm(self):
        def fn(a, b, c):
            return (torch.addmm(a + 1, b + 2, c + 3) + 4,)

        self.common(
            fn,
            (
                torch.randn(8, 8),
                torch.randn(8, 8),
                torch.randn(8, 8),
            ),
        )

    def test_linear1(self):
        mod = torch.nn.Sequential(
            torch.nn.Linear(8, 16),
            torch.nn.Sigmoid(),
            ToTuple(),
        )
        self.common(mod, (torch.randn(2, 8),))

    def test_linear2(self):
        mod = torch.nn.Sequential(
            torch.nn.Linear(8, 8),
            torch.nn.ReLU(),
            torch.nn.Linear(8, 8),
            torch.nn.ReLU(),
            torch.nn.Linear(8, 8),
            torch.nn.ReLU(),
            torch.nn.Linear(8, 8),
            torch.nn.ReLU(),
        )
        self.common(mod, (torch.randn(2, 8),))

    def test_bmm(self):
        def fn(a, b):
            return (
                torch.bmm(a, b),
                torch.bmm(a + 1, b + 2) + 3,
            )

        self.common(
            fn,
            (
                torch.randn(2, 8, 8),
                torch.randn(2, 8, 8),
            ),
            check_lowp=False,
        )
        self.common(
            fn,
            (
                torch.randn(1, 16, 8),
                torch.randn(1, 8, 10),
            ),
            check_lowp=False,
        )

    def test_gather(self):
        def fn(a, b):
            return (torch.gather(a.expand([4, 5, 10, 6]), 3, b + 1),)

        self.common(
            fn,
            (
                torch.randn([1, 1, 10, 6]),
                torch.randint(5, [4, 5, 10, 1], dtype=torch.int64),
            ),
        )

    def test_slice1(self):
        def fn(a):
            return (
                a[:, :10, 0] + a[:, 10:, 0],
                (a + 1)[:, :10, 0] + (a + 1)[:, 10:, 0],
            )

        self.common(
            fn,
            (torch.randn([2, 20, 2]),),
        )

    def test_slice2(self):
        def fn(a):
            return (
                a[:-1, ::2, -1] + a[-1:, 1::2, -2],
                (a + 1)[:-1, ::2, -1] + (a + 2)[-1:, 1::2, -2],
            )

        self.common(
            fn,
            (torch.randn([2, 20, 2]),),
        )

    def test_split_with_sizes(self):
        def fn(a, sizes):
            return [t + 1.0 for t in torch.split(a * 2.0, sizes, -1)]

        self.common(fn, (torch.randn(2, 2, 10), [3, 3, 4]))
        self.common(fn, (torch.randn(2, 2, 10), [4, 3, 3]))
        self.common(fn, (torch.randn(2, 2, 10), [1, 2, 3, 4]))

    def test_split(self):
        def fn(a):
            t = torch.split(a, 3, -1)
            return (t[0], t[1], t[2], t[3])

        def fn2(a):
            return fn(a + 1)

        self.common(
            fn,
            (torch.randn([2, 2, 10]),),
        )

        self.common(
            fn2,
            (torch.randn([2, 2, 10]),),
        )

    def test_to_dtype(self):
        def fn(a, b):
            return (
                aten._to_copy(a, dtype=6),
                aten._to_copy(b + 1, dtype=6),
                aten.to(b, torch.float64),
            )

        self.common(
            fn,
            (
                torch.randn([2, 2, 10]),
                torch.randn([2, 2, 10], dtype=torch.float64),
            ),
        )

    @requires_cuda()
    def test_to_device(self):
        def fn(a):
            if a.device.type == "cpu":
                return aten._to_copy(a, device=torch.device("cuda"), dtype=6, layout=0)
            else:
                return aten._to_copy(a, device=torch.device("cpu"), dtype=6, layout=0)

        self.common(
            fn,
            (torch.randn([2, 2, 10]),),
        )

    @requires_cuda()
    def test_to_device_constant(self):
        def fn(a):
            d1 = a.device.type
            if d1 == "cpu":
                d2 = "cuda"
            else:
                d2 = "cpu"

            const1 = torch.as_tensor(list(range(64)), device=d2)
            return (
                torch.arange(10, device=d2).to(d1) + a,
                const1.to(d1),
                (const1 + 1).to(d1),
            )

        self.common(
            fn,
            (torch.randn([10]),),
        )

    @requires_cuda()
    def test_multi_device(self):
        def fn(x):
            x = x + 1
            x = x + 2
            x = x.cuda()
            x = x + 3
            x = x + 4
            x = x.cpu()
            x = x + 5
            x = x + 6
            x = x.cuda()
            x = x + 7
            x = x + 8
            x = x.cpu()
            x = x + 9
            x = x + 10
            return x

        self.common(
            fn,
            (torch.randn([2, 2, 10]),),
            check_lowp=False,  # cpu doesn't understand fp16, and there are explicit .cpu() calls
        )

    def test_unbind(self):
        def fn(a):
            return torch.unbind(a), torch.unbind(a, -1)

        self.common(
            fn,
            (torch.randn([4, 4, 4]),),
        )

    def test_convolution1(self):
        m = torch.nn.Sequential(
            torch.nn.Conv2d(5, 6, [3, 3]),
            torch.nn.ReLU(),
            ToTuple(),
        )

        self.common(
            m,
            (torch.randn([2, 5, 16, 16]),),
        )

    def test_convolution2(self):
        def fn(x, w, b):
            # transposed conv
            return (aten.convolution(x, w, b, [4], [0], [1], True, [0], 1),)

        self.common(
            fn,
            (
                torch.randn([2, 32, 90]),
                torch.randn([32, 16, 8]),
                torch.randn([16]),
            ),
            check_lowp=False,
        )

    def test_adaptive_avg_pool2d1(self):
        def fn(x):
            return aten._adaptive_avg_pool2d(x, (6, 6)), aten._adaptive_avg_pool2d(
                x + 1, (4, 5)
            )

        self.common(
            fn,
            (torch.randn(2, 4, 16, 16),),
        )

    def test_max_pool2d1(self):
        def fn(x):
            return aten.max_pool2d_with_indices(x, [3, 3], [2, 2])

        self.common(
            fn,
            (torch.randn(2, 4, 16, 16),),
        )

    def test_max_pool2d2(self):
        def fn(x):
            return aten.max_pool2d_with_indices(x, [3, 3], [2, 2])

        self.common(
            fn,
            (torch.randn([16, 64, 55, 55]),),
        )

    def test_max_pool2d3(self):
        def fn(x):
            # with padding
            return aten.max_pool2d_with_indices(x, [3, 3], [2, 2], [1, 1])

        self.common(
            fn,
            (-torch.arange(1 * 8 * 8, dtype=torch.float32).view(1, 1, 8, 8),),
        )

    def test_max_pool2d4(self):
        def fn(x):
            # with padding
            return aten.max_pool2d_with_indices(x, [3, 3], [2, 2], [0, 0], [1, 1], True)

        self.common(
            fn,
            (torch.randn([2, 8, 111, 111]),),
        )

    def test_avg_pool2d1(self):
        def fn(x):
            return aten.avg_pool2d(x, [3, 3], [2, 2])

        self.common(
            fn,
            (torch.randn(2, 4, 16, 16),),
        )

    def test_avg_pool2d2(self):
        def fn(x):
            return aten.avg_pool2d(x, [3, 3], [2, 2])

        self.common(
            fn,
            (torch.randn([16, 64, 55, 55]),),
        )

    def test_avg_pool2d3(self):
        def fn(x):
            return aten.avg_pool2d(x, [3, 3], [2, 2], [1, 1])

        self.common(
            fn,
            (-torch.arange(1 * 8 * 8, dtype=torch.float32).view(1, 1, 8, 8),),
        )

    def test_avg_pool2d4(self):
        def fn(x):
            return aten.avg_pool2d(x, [3, 3], [2, 2], [0, 0], True)

        self.common(
            fn,
            (torch.randn([2, 8, 111, 111]),),
        )

    def test_avg_pool2d5(self):
        def fn(x):
            return aten.avg_pool2d(x, [3, 3], [2, 2], [1, 1], count_include_pad=False)

        self.common(
            fn,
            (-torch.arange(1 * 8 * 8, dtype=torch.float32).view(1, 1, 8, 8),),
        )

    def test_alexnet_prefix(self):
        def forward(arg6, arg7, arg16):
            convolution = torch.ops.aten.convolution(
                arg16, arg7, arg6, [4, 4], [2, 2], [1, 1], False, [0, 0], 1
            )
            relu = torch.ops.aten.relu(convolution)
            max_pool2d_with_indices = torch.ops.aten.max_pool2d_with_indices(
                relu, [3, 3], [2, 2]
            )
            getitem = max_pool2d_with_indices[0]
            return (getitem,)

        self.common(
            forward,
            (
                rand_strided((64,), (1,), torch.float32, "cpu"),
                rand_strided((64, 3, 11, 11), (363, 121, 11, 1), torch.float32, "cpu"),
                rand_strided(
                    (16, 3, 224, 224), (150528, 50176, 224, 1), torch.float32, "cpu"
                ),
            ),
        )

    def test_elu(self):
        def fn(x):
            return aten.elu(x, 1.6732632423543772, 1.0507009873554805) + 2, aten.elu(
                x + 1, 2, 3, 4
            )

        self.common(
            fn,
            (torch.randn([16, 16]),),
        )

    def test_tanh(self):
        def fn(x):
            return aten.tanh(x) + 2, aten.tanh(x + 1)

        self.common(
            fn,
            (torch.randn([16, 16]),),
        )

    def test_repeat(self):
        def fn(x):
            return (
                x.repeat(2, 2, 3, 1),
                x.repeat(8, 1, 1, 1),
                x.repeat(2, 1, 1, 1, 1, 1),
            )

        self.common(
            fn,
            (torch.randn([1, 2, 4, 8]),),
        )

    def test_embedding(self):
        m = torch.nn.Sequential(
            torch.nn.Embedding(10, 4, padding_idx=0),
            torch.nn.ReLU(),
            ToTuple(),
        )

        self.common(
            m,
            (torch.randint(10, [2, 8]),),
        )

    def test_mean(self):
        def fn(x):
            return (
                x.mean(),
                x.mean(-1),
                torch.mean(x, -2, keepdim=True),
                x.mean([0, 1]),
            )

        self.common(
            fn,
            (torch.randn([1, 2, 4, 8]),),
        )

    def test_var_mean(self):
        def fn(x):
            return (
                *torch.var_mean(x, -1),
                *torch.var_mean(x, [1, 3]),
            )

        self.common(
            fn,
            (torch.randn([1, 2, 4, 8]),),
        )

    @patch.object(config, "pick_loop_orders", True)
    def test_transposed_propagates(self):
        @torchdynamo.optimize("inductor", nopython=True)
        def fn(x, y):
            return x + y

        a = torch.randn(1, 4, 4, 4, device=self.device).permute(0, 2, 3, 1)
        b = torch.randn(4, 4, 4, device=self.device).permute(1, 2, 0)
        c = fn(a, b)
        self.assertEqual(a.stride(), c.stride())
        self.assertEqual(c.stride()[2], 1)

    @requires_cuda()
    @patch.object(config.triton, "convolution", "triton")
    def test_triton_conv(self):
        @torchdynamo.optimize("inductor", nopython=True)
        def triton_conv(
            x,
            w,
            bias,
            stride,
            padding,
            dilation,
            groups,
        ):
            y = torch.conv2d(x, w, bias, stride, padding, dilation, groups)
            return y

        stride, padding, dilation, groups = (1, 1), (0, 0), (1, 1), 1
        dtype = torch.float32
        x = torch.randn((32, 128, 32, 32), dtype=dtype, device=self.device)
        w = torch.randn((32, 128, 1, 1), dtype=dtype, device=self.device)
        bias = torch.randn((32), dtype=dtype, device=self.device)

        y = triton_conv(x, w, bias, stride, padding, dilation, groups)
        y_correct = torch.conv2d(x, w, bias, stride, padding, dilation, groups)
        self.assertTrue(same(y, y_correct, cos_similarity=True, tol=0.1))

    @requires_cuda()
    @patch.object(config.triton, "convolution", "autotune")
    def test_conv_autotune(self):
        @torchdynamo.optimize("inductor", nopython=True)
        def triton_conv(
            x,
            w,
            bias,
            stride,
            padding,
            dilation,
            groups,
        ):
            y = torch.conv2d(x, w, bias, stride, padding, dilation, groups)
            return y

        stride, padding, dilation, groups = (1, 1), (0, 0), (1, 1), 1
        dtype = torch.float32
        x = torch.randn((32, 128, 32, 32), dtype=dtype, device=self.device)
        w = torch.randn((32, 128, 1, 1), dtype=dtype, device=self.device)
        bias = torch.randn((32), dtype=dtype, device=self.device)

        y = triton_conv(x, w, bias, stride, padding, dilation, groups)
        y_correct = torch.conv2d(x, w, bias, stride, padding, dilation, groups)
        self.assertTrue(same(y, y_correct, cos_similarity=True, tol=0.1))

    @patch.object(config.triton, "use_mm", True)
    def test_triton_mm2(self):
        @torchdynamo.optimize("inductor", nopython=True)
        def fn(x, y):
            return torch.mm(x, y)

        N = 1024
        a = torch.randn([N, N], device=self.device, dtype=torch.float32)
        b = torch.randn([N, N], device=self.device, dtype=torch.float32)
        c1 = torch.mm(a, b)
        c = fn(a, b)
        assert torch.allclose(c1, c, atol=1e-3, rtol=1e-3)

    def test_std(self):
        def fn(x):
            return (
                torch.var(x, True),
                torch.var(x, False),
                torch.var(x, -1, True),
                torch.var(x, -1, False),
                torch.std(x, False),
                torch.std(x, [0, 1], True),
                torch.std(x, [0, 1], False),
                torch.std(x, -2, True, keepdim=True),
            )

        self.common(
            fn,
            (torch.randn([2, 4, 4, 8]),),
        )

    def test_embedding_bag(self):
        def fn(w, i, o):
            return aten._embedding_bag(w, i, o, False, 0, False, None)

        self.common(
            fn,
            (torch.randn([10, 4]), torch.randint(10, [8]), torch.tensor([0, 2, 6])),
        )

    def test_batch_norm_2d(self):
        m = torch.nn.Sequential(
            torch.nn.BatchNorm2d(10),
            torch.nn.ReLU(),
        )
        m.eval()
        self.common(m, (torch.randn([2, 10, 8, 8]),), check_lowp=False)
        self.common(
            m,
            (torch.randn([3, 10, 16, 16]),),
            check_lowp=False,  # too painful to match types of bn model
        )

    def test_leaky_relu(self):
        def fn(x):
            return aten.leaky_relu(x, 0.2) + 2, aten.leaky_relu(x + 1)

        self.common(
            fn,
            (torch.randn([16, 16]),),
        )

    def test_gelu(self):
        def fn(x):
            return aten.gelu(x) + 2, aten.gelu(x + 1)

        self.common(
            fn,
            (torch.randn([16, 16]),),
        )

    def test_clone(self):
        def fn(x):
            return aten.clone(x) + 2, aten.clone(x + 1)

        self.common(
            fn,
            (torch.randn([16, 16]),),
        )

    def test_masked_fill(self):
        def fn(mask, value):
            return aten.masked_fill(value, mask, -10000.0) + 2, aten.masked_fill(
                value / 2.0, torch.logical_not(mask), 667
            )

        self.common(
            fn,
            (
                torch.randint(0, 1, [1, 16], dtype=torch.bool),
                torch.randn([16, 16]),
            ),
        )

    def test_pow(self):
        def fn(x):
            return [aten.pow(x, e) for e in range(-8, 9)]

        self.common(
            fn,
            (torch.randn([16, 16]),),
        )

    def test_glu(self):
        def fn(x):
            return aten.glu(x, -1), aten.glu(x, 1), aten.glu(x, 2)

        self.common(
            fn,
            (torch.randn([8, 16, 8, 8]),),
        )

    def test_cat(self):
        def fn(a):
            tmp = a * 2
            return torch.cat((a, a[:, :4] + 1, a + 2), -1), torch.cat((tmp, tmp), 0)

        self.common(
            fn,
            (torch.randn([8, 16]),),
        )

    def test_stack(self):
        def fn(a, b):
            return torch.stack(
                [
                    a.expand(12, 16),
                    b.expand(12, 16),
                ],
                2,
            )

        self.common(fn, (torch.randn([1, 16]), torch.randn([12, 1])))

    def test_hardtanh(self):
        def fn(x):
            return F.hardtanh(x), F.hardtanh(x + 1), F.hardtanh(x - 1)

        self.common(
            fn,
            (torch.randn([64]),),
        )

    def test_hardsigmoid(self):
        def fn(x):
            return F.hardsigmoid(x), F.hardsigmoid(x + 3), F.hardsigmoid(x - 3)

        self.common(
            fn,
            (torch.randn([64]),),
        )

    def test_hardswish(self):
        def fn(x):
            return F.hardswish(x), F.hardswish(x + 3), F.hardswish(x - 3)

        self.common(
            fn,
            (torch.randn([64]),),
        )

    def test_rsqrt(self):
        def fn(x):
            return torch.rsqrt(x), torch.rsqrt(x + 1) - 2

        self.common(
            fn,
            (torch.randn([64]),),
        )

    def test_log2(self):
        def fn(x):
            return torch.log2(x), torch.log2(x + 1) - 2

        self.common(
            fn,
            (torch.randn([64]) + 10,),
        )

    def test_logsumexp(self):
        def fn(x):
            return torch.logsumexp(x, -1), torch.logsumexp(x, 0) - 2

        self.common(
            fn,
            (torch.randn([8, 8]) + 10,),
        )

    def test_bitwise(self):
        def fn(x, y):
            return (
                torch.bitwise_not(x),
                torch.bitwise_or(x, y),
                torch.bitwise_xor(x, y),
                torch.bitwise_and(x, y),
            )

        self.common(
            fn,
            (
                torch.randint(0, 2**30, [64], dtype=torch.int32),
                torch.randint(0, 2**30, [64], dtype=torch.int32),
            ),
        )

    def test_bitwise2(self):
        # again with bool types
        def fn(x, y):
            return (
                torch.bitwise_not(x),
                torch.bitwise_or(x, y),
                torch.bitwise_xor(x, y),
                torch.bitwise_and(x, y),
            )

        self.common(
            fn,
            (
                torch.randint(0, 2, (2, 20), dtype=torch.bool),
                torch.randint(0, 2, (2, 20), dtype=torch.bool),
            ),
        )

    def test_inf(self):
        def fn(a):
            return a + float("inf"), a + float("-inf"), a * -float("inf")

        self.common(fn, (torch.randn(8),))

    def test_remainder(self):
        def fn(a, b):
            return (
                torch.remainder(a, b),
                torch.remainder(a + 1, b - 1),
                torch.remainder(a - 1, b + 1),
            )

        self.common(fn, (torch.randn(64), torch.randn(64)))

    def test_zeros(self):
        def fn(a):
            return (
                a + 1,
                torch.zeros(
                    (1, 8, 64, 64),
                    dtype=torch.float32,
                    device=a.device,
                ),
                torch.zeros(
                    1,
                    8,
                    64,
                    64,
                    dtype=torch.float32,
                    device=a.device,
                ),
                a + torch.ones(8, device=a.device),
                torch.full((2, 3), 3.1416, device=a.device),
            )

        self.common(fn, (torch.randn(8),))

    def test_new_ones(self):
        def fn(a):
            return (
                aten.new_ones(
                    a, [], device=a.device, dtype=6, layout=0, pin_memory=False
                ),
                aten.new_zeros(
                    a, [], device=a.device, dtype=6, layout=0, pin_memory=False
                ),
            )

        self.common(fn, (torch.randn(8),))

    def test_full_like(self):
        def fn(a):
            return torch.full_like(a, 7.777) - 1

        self.common(fn, (torch.randn(8),))

    def test_index1(self):
        def fn(a, b, c):
            return aten.index(a, [b, c])

        self.common(
            fn,
            (
                torch.randn(8, 8, 12),
                torch.tensor([0, 0, 2, 2], dtype=torch.int64),
                torch.tensor([3, 4, 4, 3], dtype=torch.int64),
            ),
        )

    def test_index2(self):
        def fn(a, b):
            return (
                aten.index(a, [b]),
                aten.index(a, [None, b]),
            )

        self.common(
            fn,
            (
                torch.randn(8, 8, 8),
                torch.tensor([[0, 0, 2, 2]], dtype=torch.int64),
            ),
        )

    def test_index_select(self):
        def fn(a, b):
            return (
                torch.index_select(a, 0, b),
                torch.index_select(a, 1, b),
                torch.index_select(torch.index_select(a, 2, b), 1, b),
            )

        self.common(
            fn,
            (
                torch.randn(8, 8, 8),
                torch.tensor([0, 0, 2, 1], dtype=torch.int64),
            ),
        )

    def test_cudnn_rnn(self):
        if self.device == "cpu":
            raise unittest.SkipTest("requires CUDA")

        def fn(
            a0,
            b0,
            b1,
            b2,
            b3,
            b4,
            b5,
            b6,
            b7,
            b8,
            b9,
            b10,
            b11,
            b12,
            b13,
            b14,
            b15,
            a3,
            a4,
            a5,
        ):
            a1 = [
                b0,
                b1,
                b2,
                b3,
                b4,
                b5,
                b6,
                b7,
                b8,
                b9,
                b10,
                b11,
                b12,
                b13,
                b14,
                b15,
            ]
            return aten._cudnn_rnn(
                a0,
                a1,
                4,
                a3,
                a4,
                a5,
                2,
                2048,
                0,
                2,
                False,
                0.0,
                False,
                True,
                [],
                None,
            )

        self.common(
            fn,
            (
                torch.randn([92, 8, 2048]),
                torch.randn([8192, 2048]),
                torch.randn([8192, 2048]),
                torch.randn([8192]),
                torch.randn([8192]),
                torch.randn([8192, 2048]),
                torch.randn([8192, 2048]),
                torch.randn([8192]),
                torch.randn([8192]),
                torch.randn([8192, 4096]),
                torch.randn([8192, 2048]),
                torch.randn([8192]),
                torch.randn([8192]),
                torch.randn([8192, 4096]),
                torch.randn([8192, 2048]),
                torch.randn([8192]),
                torch.randn([8192]),
                torch.randn([167837696]),
                torch.randn([4, 8, 2048]),
                torch.randn([4, 8, 2048]),
            ),
            check_lowp=False,  # difference in rnn is too large between half and float inputs
        )

    def test_upsample_nearest2d(self):
        def fn(a):
            return (
                aten.upsample_nearest2d(a, [74, 76], None),
                aten.upsample_nearest2d(a, [70, 75], None),
                aten.upsample_nearest2d(a, [45, 74], None),
                aten.upsample_nearest2d(a, [36, 39], None),
                aten.upsample_nearest2d(a, None, [2.0, 2.0]),
            )

        self.common(fn, (torch.randn([2, 4, 37, 38]),))

    def test_upsample_bilinear2d(self):
        def fn(a):
            return (
                aten.upsample_bilinear2d(a, [45, 45], False, None),
                aten.upsample_bilinear2d(a, None, True, [2.0, 2.0]),
            )

        self.common(fn, (torch.randn([2, 4, 37, 38]),))

    def test_reflection_pad2d(self):
        def fn(a):
            return (
                aten.reflection_pad2d(a, [1, 1, 1, 1]),
                aten.reflection_pad2d(a, [1, 2, 3, 4]),
            )

        self.common(
            fn, (torch.randint(0, 999, size=[1, 1, 8, 8], dtype=torch.float32),)
        )

    def test_sort(self):
        def fn(a):
            return torch.sort(a)

        self.common(
            fn, (torch.randint(0, 999, size=[1, 1, 8, 8], dtype=torch.float32),)
        )

    def test_topk(self):
        def fn(a):
            return torch.topk(a, 2, -1)

        self.common(
            fn, (torch.randint(0, 999, size=[1, 1, 8, 8], dtype=torch.float32),)
        )

    def test_long_tensor(self):
        def fn(a):
            return (
                torch.LongTensor([294]).to(a.device) - a,
                torch.as_tensor([295]).to(a.device) + a,
            )

        self.common(fn, (torch.randint(0, 999, size=[8, 8]),))

    def test_constant_pad_2d(self):
        def fn(a):
            return (
                aten.constant_pad_nd(a, [1, 1, 1, 1], 6.0),
                aten.constant_pad_nd(a, [1, 2, 3, 4], 99.0),
            )

        self.common(
            fn, (torch.randint(0, 999, size=[1, 1, 8, 8], dtype=torch.float32),)
        )

    def test_l1_loss(self):
        def fn(a, b):
            return torch.nn.functional.l1_loss(a, b), torch.nn.functional.mse_loss(a, b)

        self.common(
            fn,
            (
                torch.randn([2, 3, 16, 16]),
                torch.randn([2, 3, 16, 16]),
            ),
            check_lowp=False,
        )

    def test_triu(self):
        def fn(a):
            return aten.triu(a, 1), aten.triu(a, 0), aten.triu(a, 2)

        self.common(fn, (torch.randn([2, 10, 10]),))

    def test_no_op_reduction(self):
        def fn(a):
            return a.sum(-1), torch.amax(a + 1, 1, keepdim=True)

        self.common(fn, (torch.randn([8, 1, 1]),))

    @patch.object(config.triton, "cudagraphs", True)
    def test_input_mutation1(self):
        def fn(a):
            b = a + 1
            a.copy_(b)
            c = a + 2
            return a * b / c

        arg1 = torch.randn(64, device=self.device)
        arg2 = arg1.clone()
        arg3 = torch.randn(64, device=self.device)
        arg4 = arg3.clone()
        correct1 = fn(arg1)
        correct2 = fn(arg3)
        with torchdynamo.optimize_assert(compile_fx):
            actual1 = fn(arg2)
            actual2 = fn(arg4)

        self.assertTrue(same(actual1, correct1))
        self.assertTrue(same(actual2, correct2))
        self.assertTrue(same(arg1, arg2))
        self.assertTrue(same(arg3, arg4))

    def test_input_mutation2(self):
        def fn(a):
            b = a + 1
            a.view(64).copy_(torch.tensor([66.0], device=a.device))
            c = a + 2
            return b, c

        arg1 = torch.randn([1, 64], device=self.device)
        arg2 = arg1.clone()
        correct1 = fn(arg1)
        with torchdynamo.optimize_assert(compile_fx):
            actual1 = fn(arg2)

        self.assertTrue(same(actual1, correct1))
        self.assertTrue(same(arg1, arg2))

    def test_input_mutation3(self):
        def fn(a):
            a += 1
            a *= 2
            aten.sigmoid_(a)
            a = a.view(64)
            a += 3
            a *= 4
            aten.relu_(a)
            return a

        arg1 = torch.randn([1, 64], device=self.device)
        arg2 = arg1.clone()
        correct1 = fn(arg1)
        with torchdynamo.optimize_assert(compile_fx):
            actual1 = fn(arg2)

        self.assertTrue(same(actual1, correct1))
        self.assertTrue(same(arg1, arg2))

    def test_slice_mutation1(self):
        def fn(a):
            x = torch.zeros_like(a)
            b = x + 1
            x[:, 3] = 3.0
            c = torch.clone(x)
            x[4, :] = 4.0
            d = x + 1
            return x, b, c, d

        self.common(fn, (torch.randn([8, 8]),))

    def test_slice_mutation2(self):
        def fn(a):
            a[:, 20:40] = a[:, 20:40] + 1
            a[:, 2:11] = a[:, 1:10] + 2

        arg1 = torch.randn([1, 64], device=self.device)
        arg2 = arg1.clone()
        fn(arg1)
        with torchdynamo.optimize_assert(compile_fx):
            fn(arg2)

        self.assertTrue(same(arg1, arg2))

    def test_indirect_load_broadcast(self):
        def fn(in_ptr0, in_ptr1, in_ptr2):
            return torch.gather(in_ptr1, 0, in_ptr2) + in_ptr0

        arg190 = rand_strided((32, 21), (1, 32), device=self.device, dtype=torch.int64)
        arg190.fill_(0)
        arg111 = rand_strided(
            (9521, 512), (512, 1), device=self.device, dtype=torch.float32
        )
        self.common(
            fn,
            (
                torch.randn(32, 1),
                arg111,
                arg190,
            ),
        )

    @unittest.skipIf(not has_torchvision_roi_align(), "requirs torchvision")
    def test_roi_align(self):
        def fn(a, b):
            return torch.ops.torchvision.roi_align(a, b, 0.25, 7, 7, 2, False)

        self.common(fn, (torch.zeros([4, 256, 296, 304]), torch.zeros([2292, 5])))

    @requires_decomp(aten.nll_loss_forward)
    def test_nll_loss_forward(self):
        def fn(a, b):
            return aten.nll_loss_forward(a, b, None, 1, -100)

        self.common(
            fn,
            (
                torch.randn([5, 5]),
                torch.zeros([5], dtype=torch.int64),
            ),
        )

    def test_isinf(self):
        def fn(x):
            return x.isinf(), x.isnan()

        self.common(
            fn, [torch.tensor([1, float("inf"), 2, float("-inf"), float("nan")])]
        )

    def test_any(self):
        def fn(x):
            return (
                x.isinf().any(),
                torch.all(x.isinf(), dim=0),
                torch.all(torch.logical_not(x.isinf())),
            )

        self.common(fn, [torch.randn(64)])
        tmp = torch.randn(16, 8)
        tmp[1, 1] = float("inf")
        self.common(fn, [tmp])

    def test_inplace_activations(self):
        def fn(x):
            a = aten.hardswish_(x + 1)
            b = aten.hardtanh_(x + 1)
            c = aten.leaky_relu_(x + 1)
            d = aten.silu_(x + 1)
            e = aten.log1p(x + 1)
            f = aten.masked_fill_(x + 1, torch.zeros_like(x, dtype=torch.bool), 99.0)
            h = aten.masked_fill_(x + 1, torch.ones_like(x, dtype=torch.bool), 99.0)
            return (a, b, c, d, e, f, h)

        self.common(fn, [torch.randn(64) * 10])

    def test_baddbmm(self):
        def fn(a, b, c):
            return aten.baddbmm(a, b, c)

        self.common(
            fn,
            [
                torch.randn(6, 1, 100),
                torch.randn(6, 128, 64),
                torch.randn(6, 64, 100),
            ],
        )

    def test_expand_as(self):
        def fn(a, b):
            return aten.expand_as(a, b), aten.expand_as(a + 1, b + 1) + 1

        self.common(
            fn,
            [
                torch.randn(6, 1, 100),
                torch.randn(6, 128, 100),
            ],
        )


if HAS_CPU:

    class CpuTests(TestCase):
        common = check_model
        device = "cpu"

    CommonTemplate.install(CpuTests, "cpu")

if HAS_CUDA:

    class SweepInputsCudaTest(SweepInputs2, TestCase):
        gen = InputGen(10, "cuda")

    SweepInputsCudaTest.populate()

    class GpuTests(TestCase):
        common = check_model_cuda
        device = "cuda"

        def test_simplify_dims(self):
            def fn(a):
                return (a + 1,)

            self.common(
                fn, (torch.randn(2, 3, 10, 5, 6, device="cuda")[:, :, 2::2, :, :],)
            )

    CommonTemplate.install(GpuTests, "cuda")<|MERGE_RESOLUTION|>--- conflicted
+++ resolved
@@ -62,11 +62,7 @@
 
 
 def requires_decomp(fn):
-<<<<<<< HEAD
-    """Decorator to disable test of a decomp is missing"""
-=======
     """Decorator to disable test if a decomp is missing"""
->>>>>>> 1821b1d4
 
     def wrap_test(test):
         @functools.wraps(test)
